# -*- coding: utf-8 -*-

""" Exploring and searching the ALMA archive

resources:
https://nbviewer.jupyter.org/gist/keflavich/19175791176e8d1fb204

to do:
------
  -add velocity resolution parser method to get resolution for each SPW in each
   observation (like how we determine the frequency resolution for all SPWs)
  -questions for the ALMA archive group:
    -what are the units on spatial resolution? brunettn thinks if they fix it
     to be included in the actual archive results meta data that astroquery
     will pick them up when making the original astropy table
    -what is the 'COUNT' column?
  -run ALMA source name sanitation on all query result tables (factor out if
   useful)
  -need some kind of check and case handling for when the queries have
   already been run but new targets are added
    -should probably just disallow adding targets after the query is run
  -deal with dumpSearchResults method
"""

from astropy.coordinates import SkyCoord, Angle
from astropy.table import hstack, vstack
from astropy import units as u
from astroquery.alma import Alma
from astroquery.ned import Ned
from astroquery.utils import commons
import numpy as np
import string
from tqdm import tqdm, trange

# fix Python SSL errors when downloading using the https
import os, ssl
if (not os.environ.get('PYTHONHTTPSVERIFY', '') and
    getattr(ssl, '_create_unverified_context', None)): 
    ssl._create_default_https_context = ssl._create_unverified_context

class archiveSearch:
    """ALMA archive search with cross matching against NED.

    Parameters
    ----------
    targets : list of strs and/or lists, optional
        A list containing strings and/or lists specifying source names and
        regions with which to query the ALMA archive, respectively. Region
        lists must consist of [coordinates, radius] where the coordinates
        element can be either a string or an astropy.coordinates object and the
        radius element can be either a string or an astropy.units.Quantity
        object. This is mutually exclusive with the `allSky` argument such that
        if `allSky` is False then this cannot be None and if `allSky` is True
        this must be None.
    allSky : bool, optional
        If set to True, the archive query will be done over the entire sky
        (i.e. no source names or regions limiting where on the sky data was
        taken). This is mutually exclusive with the `targets` argument such
        that if `targets` is None then this must be True and if `targets` is
        not None this must be False.

    Attributes
    ----------
    targets : list of strs and/or lists
        See parameter description.
    queryResults : dict
        Results from querying the ALMA archive, with the targets queried as the
        keys and astropy tables containing the observation information as the
        corresponding values. If one of the "WithLines" methods was run, only
        targets that with ALMA observations containing spectral windows that
        overlapped the requested line(s) and had matches in NED with redshifts
        appear here.
    queryResultsNoNED : dict
        Same as queryResults but only containing the targets that had data in
        the ALMA archive but did not have a singular match in NED (so could be
        cases with no match in NED or where multiple objects matched to a
        single ALMA observation and it could not be narrowed down to one
        automatically).
    queryResultsNoNEDz : dict
        Same as queryResults but only containing the targets that had data in
        the ALMA archive and matched a source in NED but NED had no redshift
        information.
    isObjectQuery : bool or dict
        When archiveSearch is initialized with the `targets` argument then this
        is a dictionary of booleans that indicate whether each queried target
        is a source name (True) or a region (False). Targets are the keys and
        the boolean flags are the values. When archiveSearch is initialized
        with the `allSky` argument then this is False.
    invalidNames : list of strs
        List of target strings specifying targets that did not return any
        results from the ALMA archive query.
    """

    def __init__(self, targets=None, allSky=False):
        if ((allSky and targets != None) or (not allSky and targets == None)):
            msg = 'Only one of either "targets" or "allSky" must be specified.'
            raise ValueError(msg)

        if allSky:
            self.isObjectQuery = False
        else:
            self.isObjectQuery = dict()

        self.targets = dict()
        if targets != None:
            for i in range(len(targets)):
                self.addTarget(targets[i])
        else:
            self.targets['All sky'] = 'All sky'

        self.invalidNames = list()

        self.queryResults = dict()
        self.queryResultsNoNED = dict()
        self.queryResultsNoNEDz = dict()

    def runQueries(self, public=False, science=False, **kwargs):
        """Run requested queries.

        Parameters
        ----------
        public : bool
            Return only publicly available datasets?
        science : bool
            Return only data marked as "science" in the archive?
        kwargs : dict
            Keywords that are accepted by the ALMA archive system. You can look
            these up by examining the forms at http://almascience.org/aq.
            Passed to `astroquery.alma.Alma.query`. If archiveSearch was
            initialized with the `targets` argument then "source_name_resolver"
            and "ra_dec" cannot be used here.

        Also does some work on the result tables to put data into more useful
        forms. This includes:

          * converting the 'Release' and 'Observation' data columns from
            strings to np.datetime64 objects
        """
        if self.isObjectQuery == False:
            payload = dict()
            self.queryResults['All sky'] = Alma.query(payload,
                                                      public=public,
                                                      science=science,
                                                      **kwargs)
        else:
            if 'source_name_resolver' in kwargs:
                msg = '"source_name_resolver" cannot be used when ' \
                      + 'archiveSearch is initialized with the "targets" ' \
                      + 'argument.'
                raise ValueError(msg)

            if 'ra_dec' in kwargs:
                msg = '"ra_dec" cannot be used when archiveSearch is ' \
                      + 'initialized with the "targets" argument.'
                raise ValueError(msg)

            pBar = tqdm(self.targets, desc='ALMA archive querying',
                        unit=' target')
            for target in pBar:
                payload = dict()
                if self.isObjectQuery[target] == True:
                    payload['source_name_resolver'] = target
                else:
                    tarTmp = self.targets[target]
                    cstr = tarTmp[0].fk5.to_string(style='hmsdms', sep=':')
                    payload['ra_dec'] = '{:}, {:}'.format(cstr, tarTmp[1].deg)
                try: 
                    self.queryResults[target] = Alma.query(payload,
                                                           public=public,
                                                           science=science,
                                                           **kwargs)
                except ValueError:
                    self.invalidNames.append(target)
                    print('Invalid name "{:}"'.format(target))
            for key in self.invalidNames:
                self.targets.pop(key)

        self._convertDateColumnsToDatetime()
        self._parseFrequencyRanges()
        self._parseSpectralResolution()
        self._parseLineSensitivities()
        self._parsePolarizations()

    def runQueriesWithLines(self, restFreqs, redshiftRange=(0, 1000),
                            lineNames=[], public=False, science=False,
                            **kwargs):
        """Run queries for spectral lines.

        Parameters
        ----------
        restFreqs : sequence of floats
            The spectral line rest frequencies to search the query results for.
        redshiftRange : sequence of floats, optional
            A two-element sequence defining the lower and upper limits of the
            object redshifts (in that order) to be searched for. The restFreqs
            will be shifted using this range to only find observations that
            have spectral coverage in that redshift range. Default is to search
            0 <= z <= 1000 (i.e. all redshifts).
        lineNames : sequence of strs, optional
            A sequence of strings containing names for each spectral line to
            be searched for that will be used as column names in the results
            table. This must be the same length as restFreqs. Default is to
            name lines like "Line0", "Line1", "Line2", etc.
        public : bool
            Return only publicly available datasets?
        science : bool
            Return only data marked as "science" in the archive?
        kwargs : dict
            Keywords that are accepted by the ALMA archive system. You can look
            these up by examining the forms at http://almascience.org/aq.
            Passed to `astroquery.alma.Alma.query`. "frequency" cannot be
            specified here since it is used to limit the query to frequencies
            that could contain the lines in the specified redshift range. If
            archiveSearch was initialized with the `targets` argument then
            "source_name_resolver" and "ra_dec" also cannot be used here.

        Matching against NED to find source redshifts is attempted first with
        the ALMA archive coordinates, searching in NED with a search radius of
        30 arcseconds and only keeping results with type G (galaxy). If more
        or less than one NED result matches the positional search then a search
        is attempted based on a sanitized version of the ALMA archive source
        name. If there is no match to name then the ALMA observation is placed
        in the queryResultsNoNED dictionary.
        """
        if 'frequency' in kwargs:
            msg = '"frequency" cannot be passed to runQueriesWithLines'
            raise ValueError(msg)

        restFreqs = np.array(restFreqs)
        lineNames = np.array(lineNames)

        if (len(lineNames) != len(restFreqs) and len(lineNames) != 0):
            msg = 'length mismatch between ' \
                  + '"restFreqs" ({:})'.format(len(restFreqs)) \
                  + ' and "lineNames" ({:})'.format(len(lineNames))
            raise ValueError(msg)

        if len(lineNames) == 0:
            lineNames = ['Line{:}'.format(i) for i in range(len(restFreqs))]
            lineNames = np.array(lineNames)

        inds = restFreqs.argsort()
        restFreqs = restFreqs[inds]
        lineNames = lineNames[inds]

        redshiftRange = np.array(redshiftRange)
        redshiftRange.sort()

        # define frequency range from lines and redshifts
        lowFreq = self._observedFreq(restFreqs[0], redshiftRange[1])
        highFreq = self._observedFreq(restFreqs[-1], redshiftRange[0])
        freqLimits = '{:} .. {:}'.format(lowFreq, highFreq)

        self.runQueries(public=public, science=science, frequency=freqLimits,
                        **kwargs)

        for target in self.targets:
            if len(self.queryResults[target])>0: # targets with ALMA results
                currTable = self.queryResults[target]

                # sanitize ALMA source names
                safeNames = currTable['Source name']
                safeNames = np.char.replace(safeNames, b' ', b'')
                safeNames = np.char.replace(safeNames, b'_', b'')
                safeNames = np.char.upper(safeNames)
                currTable['ALMA sanitized source name'] = safeNames

                # query NED for object redshifts
                nedResult = list()
                noNEDinds = list()
                searchCoords = SkyCoord(ra=currTable['RA'],
                                        dec=currTable['Dec'],
                                        unit=(u.deg, u.deg), frame='icrs')
                pBar = trange(len(currTable), desc='NED cross matching',
                              unit=' source')
                for i in pBar:
                    # coordinate search
                    try:
                        nedSearch = Ned.query_region(searchCoords[i],
                                                     radius=30*u.arcsec,
                                                     equinox='J2000.0')
                    except Exception:
                        pass

                    # only want galaxies
                    typeInds = np.where(nedSearch['Type'] != b'G')
                    nedSearch.remove_rows(typeInds)

                    # try name search when not just one coordinate match
                    if len(nedSearch) != 1:
                        try:
                            nedSearch = Ned.query_object(currTable['ALMA sanitized source name'][i])
                        except Exception:
                            pass

                    if len(nedSearch) != 1:
                        noNEDinds.append(i)
                    else:
                        # next line prevents vstack warnings
                        nedSearch.meta = None
                        nedResult.append(nedSearch)

                if len(nedResult) > 0:
                    nedResult = vstack(nedResult, join_type='exact')
                else:
                    msg = 'No NED results returned. ' \
                          + 'nedResult = {:}'.format(nedResult)
                    raise ValueError(msg)

                # store away rows without a single NED match
                self.queryResultsNoNED[target] = currTable[noNEDinds]
                currTable.remove_rows(noNEDinds)

                # store away rows without redshift in NED
                noZinds = nedResult['Redshift'].mask.nonzero()
                nedResult.remove_rows(noZinds)
                self.queryResultsNoNEDz[target] = currTable[noZinds]
                currTable.remove_rows(noZinds)

                # remove rows where redshift not in range
                outOfRangeZInds = list()
                for i,row in enumerate(nedResult):
                    if (redshiftRange[0] > row['Redshift'] or
                        redshiftRange[1] < row['Redshift']):
                        outOfRangeZInds.append(i)
                nedResult.remove_rows(outOfRangeZInds)
                currTable.remove_rows(outOfRangeZInds)

                # rectify this naming difference between NED and ALMA
                nedResult.rename_column('DEC', 'Dec')

                nedResult.keep_columns(['Object Name', 'RA', 'Dec',
                                        'Redshift'])

                ALMAnedResults = hstack([currTable, nedResult],
                                        join_type='exact')

                # tidy up column names
                ALMAnedResults.rename_column('Source name', 'ALMA source name')
                ALMAnedResults.rename_column('RA_1', 'ALMA RA')
                ALMAnedResults.rename_column('Dec_1', 'ALMA Dec')
                ALMAnedResults.rename_column('Object Name', 'NED source name')
                ALMAnedResults.rename_column('RA_2', 'NED RA')
                ALMAnedResults.rename_column('Dec_2', 'NED Dec')
                ALMAnedResults.rename_column('Redshift', 'NED Redshift')

                # mark flags if spw is on line (initialized to False)
                lineObserved = np.zeros((len(ALMAnedResults), len(restFreqs)),
                                         dtype=bool)
                for i,row in enumerate(ALMAnedResults):
                    obsFreqs = self._observedFreq(restFreqs,
                                                  row['NED Redshift'])
                    for j in range(len(obsFreqs)):
                        for spwRange in row['Frequency ranges']:
                            if not lineObserved[i, j]:
                                if spwRange[0] <= obsFreqs[j] <= spwRange[1]:
                                    lineObserved[i, j] = True
                            else:
                                break
                for i in range(len(restFreqs)):
                    ALMAnedResults[lineNames[i]] = lineObserved[:, i]

                # remove rows which have no lines covered
                lineCount = np.array(ALMAnedResults[lineNames[0]], dtype=int)
                for i in range(1, len(restFreqs)):
                    lineCount += np.array(ALMAnedResults[lineNames[i]],
                                          dtype=int)
                noLinesInds = np.where(lineCount == 0)
                ALMAnedResults.remove_rows(noLinesInds)

                self.queryResults[target] = ALMAnedResults

    def addTarget(self, target):
        """Add target to archiveSearch object.

        Parameters
        ----------
        target : str or list
            Target to query the ALMA archive for. Can be either a string
            indicating a source name (e.g. 'M87') or a list indicating a
            region to search consisting of (coordinates, radius). The
            coordinates element can be either a string or an
            astropy.coordinates object and the radius element can be either a
            string or an astropy.units.Quantity object.
        """
        targetType = type(target)

        if targetType == str:    # source name
            self.targets[target] = target
            self.isObjectQuery[target] = True
        elif targetType == list: # region
            if type(target[0]) != SkyCoord:
                target[0] = commons.parse_coordinates(target[0])
            if type(target[1]) != Angle:
                target[1] = Angle(target[1])

            targetStr = 'coord=({:} {:}) radius={:}deg'
            targetStr = targetStr.format(target[0].ra,
                                         target[0].dec,
                                         target[1].deg)

            self.targets[targetStr] = target
            self.isObjectQuery[targetStr] = False
        else:
            msg = 'Cannot work with targets of type {:}'.format(targetType)
            raise TypeError(msg)

    def _convertDateColumnsToDatetime(self):
        """Convert archive query result dates to np.datetime64 objects.

        Columns like 'Release date' and 'Observation date' in the archive
        query results tables are initially strings. This converts those
        columns, for all targets, into np.datetime64 objects so they are more
        useful.
        """
        for target in self.targets:
            relCol = self.queryResults[target]['Release date']
            obsCol = self.queryResults[target]['Observation date']
            for i in range(len(relCol)):
                relCol[i] = np.datetime64(relCol[i])
                obsCol[i] = np.datetime64(obsCol[i])
            self.queryResults[target]['Release date'] = relCol
            self.queryResults[target]['Observation date'] = obsCol

    def uniqueBands(self):
        """Return unique ALMA bands in the `queryResults` tables.
        """
        uniqueBands = dict()
        for tar in self.targets:
            uniqueBands[tar] = np.unique(self.queryResults[tar]['Band'])
        return uniqueBands

    def _parseFrequencyRanges(self):
        """Parses observed frequency ranges into something more useable.

        Loops through the list of targets and then through each query result
        row pulling out the spectral window (SPW) frequency ranges stored in
        the query result column 'Frequency support'. A new column is then added
        to the target query result table called 'Frequency ranges' where lists
        of astropy quantity 2-tuples are stored that give the maximum and
        minimum frequency in each SPW for each row (i.e. execution block).

        The new column is easy to read by people and is in a form where math
        can be done with the frequencies. Each frequency is an astropy float
        quantity with units.
        """
        for tar in self.targets:
            table = self.queryResults[tar]
            targetFreqRanges = list()
            freqUnit = table['Frequency support'].unit
            for i in range(len(table)):
                freqStr = table['Frequency support'][i]
                freqStr = freqStr.split('U')
                rowFreqRanges = list()
                for j in range(len(freqStr)):
                    freqRange = freqStr[j].split(',')
                    # in a few cases (solar observations?) there is only one
                    # frequency. This handles that rather roughly.
                    if '[' in freqRange[0]:
                        freqRange = freqRange[0].strip(' [')
                        freqRange = freqRange.split('..')
                        freqRange[1] = freqRange[1].strip(string.ascii_letters)
                        freqRange = np.array(freqRange, dtype='float')
                        rowFreqRanges.append(freqRange)
                    else:
                        rowFreqRanges.append('No frequency range')
                
                targetFreqRanges.append(rowFreqRanges)
                    
            table['Frequency ranges'] = targetFreqRanges
            table['Frequency ranges'].unit = freqUnit

    def _parseSpectralResolution(self):
        """Parses all spectral resolution information into a more useful form.

        Loops through the list of targets and then through each query result
        row pulling out the spectral resolution stored in the query result
        column 'Frequency support' for each spectral window (SPW). This
        replaces the current 'Frequency resolution' column with lists of
        astropy quantities specifying the spectral resolution (because the
        current column only has the value for the first SPW).

        The new column is easy to read by people and is in a form where math
        can be done with the resolutions. Each resolution is an astropy
        float quantity with units.
        """
        for tar in self.targets:
<<<<<<< HEAD
            if len(self.queryResults[tar]) == 0:
                print(tar, ': No result')
            else:
                table = self.queryResults[tar]
=======
            table = self.queryResults[tar]
            if len(table) > 0:
>>>>>>> a5b96bdf
                if type(table['Frequency resolution'][0]) != np.float64:
                    msg = 'Dev alert: "Frequency resolution" may have more than '
                    msg += 'one entry per observation so it may not be wise to '
                    msg += 'completely replace it in _parseSpectralResolution '
                    msg += 'anymore.'
                    print(msg)
                targetRes = list()
                for i in range(len(table)):
                    freqStr = table['Frequency support'][i]
                    freqStr = freqStr.split('U')
                    rowRes = list()
                    for j in range(len(freqStr)):
                        resolution = freqStr[j].split(',')
                        resolution = u.Quantity(resolution[1])
                        resolution = resolution.to('kHz')
                        rowRes.append(resolution.value)
                    targetRes.append(rowRes)

                table.remove_column('Frequency resolution')

                table['Frequency resolution'] = targetRes
                table['Frequency resolution'].unit = 'kHz'

    def _parseLineSensitivities(self):
        """Parses all line sensitivity information into a more useful form.

        Loops through the list of targets and then through each query result
        row pulling out the line sensitivities stored in the query result
        column 'Frequency support'. This includes the sensitivity at the native
        spectral resolution and with 10 km/s wide channels, for all spectral
        windows (SPWs). A new column is added to the target query result table
        called 'Line sensitivity (native)' where lists of astropy quantities are
        stored that give the sensitivity at the native spectral resolution in
        each SPW for each row (i.e. execution block). This also replaces the
        current 'Line sensitivity (10 km/s)' column with one of the same form
        as for the native spectral resolution (because the current column only
        has the sensitivity for one SPW and without units).

        The new column is easy to read by people and is in a form where math
        can be done with the sensitivities. Each sensitivity is an astropy
        float quantity with units.
        """
        for tar in self.targets:
            table = self.queryResults[tar]
            if table['Line sensitivity (10 km/s)'].unit:
                msg = 'Dev alert: "Line sensitivity (10 km/s)" column has '
                msg += 'units so it may not be wise to completely replace '
                msg += 'it in _parseLineSensitivities anymore.'
                print(msg)
            tar10sens = list()
            tarNatSens = list()
            for i in range(len(table)):
                freqStr = table['Frequency support'][i]
                freqStr = freqStr.split('U')
                row10sens = list()
                rowNatSens = list()
                for j in range(len(freqStr)):
                    sens = freqStr[j].split(',')
                    tenKmsSens = sens[2]
                    tenKmsSens = tenKmsSens.split('@')[0]
                    tenKmsSens = u.Quantity(tenKmsSens)
                    tenKmsSens = tenKmsSens.to('mJy/beam')
                    row10sens.append(tenKmsSens.value)
                    nativeSens = sens[3]
                    nativeSens = nativeSens.split('@')[0]
                    nativeSens = u.Quantity(nativeSens)
                    nativeSens = nativeSens.to('mJy/beam')
                    rowNatSens.append(nativeSens.value)
                tar10sens.append(row10sens)
                tarNatSens.append(rowNatSens)

            table.remove_column('Line sensitivity (10 km/s)')

            table['Line sensitivity (10 km/s)'] = tar10sens
            table['Line sensitivity (10 km/s)'].unit = 'mJy/beam'
            table['Line sensitivity (native)'] = tarNatSens
            table['Line sensitivity (native)'].unit = 'mJy/beam'

    def _parsePolarizations(self):
        """Parses all polarization information into a more complete form.

        Loops through the list of targets and then through each query result
        row pulling out the polarization stored in the query result column
        'Frequency support' for each spectral window (SPW). This
        replaces the current 'Pol products' column with lists of strings
        specifying the polarization (because the current column only has the
        value for the first SPW).
        """
        for tar in self.targets:
            table = self.queryResults[tar]
            if len(table) > 0:
                if type(table['Pol products'][0]) != str:
                    msg = 'Dev alert: "Pol products" column may have more than '
                    msg += 'one entry per observation so it may not be wise to '
                    msg += 'completely replace it in _parseSpectralResolution '
                    msg += 'anymore.'
                    print(msg)
                targetPol = list()
                for i in range(len(table)):
                    freqStr = table['Frequency support'][i]
                    freqStr = freqStr.split('U')
                    rowPol = list()
                    for j in range(len(freqStr)):
                       polarization  = freqStr[j].split(',')
                       polarization = polarization[4].strip(' ]')
                       rowPol.append(polarization)
                    targetPol.append(rowPol)

                table.remove_column('Pol products')

                table['Pol products'] = targetPol

    def dumpSearchResults(self, target_data, bands,
                          unique_public_circle_parameters=False,
                          unique_private_circle_parameters=False):
        now = np.datetime64('now')
        print("Total observations: {0}".format(len(target_data)))
        print( "Unique bands: ", bands)
        for band in bands:
            print("BAND {0}".format(band))
            privrows = sum((target_data['Band']==band) & (target_data['Release date']>now))
            pubrows  = sum((target_data['Band']==band) & (target_data['Release date']<=now))
            print("PUBLIC:  Number of rows: {0}.  Unique pointings: {1}".format(pubrows, len(unique_public_circle_parameters[band])))
            print("PRIVATE: Number of rows: {0}.  Unique pointings: {1}".format(privrows, len(unique_private_circle_parameters[band])))

    def printQueryResults(self, **kwargs):
        """Print formatted string representation of the query result table(s).

        Parameters
        ----------
        kwargs : dict
            Passed to `astropy.table.Table.pprint`.

        If multiple fields were queried then this method will loop over each
        field, running pprint for the corresponding results table.
        """
        for target in self.targets:
            print(target)
            self.queryResults[target].pprint(**kwargs)
            print('\n\n')

    def formatQueryResults(self, **kwargs):
        """Return the formatted string form of the query result table(s).

        Parameters
        ----------
        kwargs : dict
            Passed to `astropy.table.Table.pformat`

        Returns
        -------
        list
            List of strings containing each line of the formatted string form
            of the query result table(s).

        If multiple fields were queried then this method will loop over each
        field, running pformat for the corresponding results table.
        """
        lines = list()
        for target in self.targets:
            lines.append(target)
            lines.extend(self.queryResults[target].pformat(**kwargs))
            lines.append('')
            lines.append('')
        return lines
        
    def _observedFreq(self, restFreq, z):
        """Return observed frequency according to nu_0 / nu = 1 + z.

        Parameters
        ----------
        restFreq : float, scalar or array
            Rest frequency of line(s) to calculate observed frequency for.
        z : float, scalar
            Redshift of observed object.

        Returns
        -------
        float
            `restFreq` / (1 + `z`)
        """
        return restFreq/(1+z)


if __name__ == "__main__":
    # region query with line search
    if True:
        target = ['12h26m32.1s 12d43m24s', '6deg']
        myarchiveSearch = archiveSearch(targets=[target])
        myarchiveSearch.runQueriesWithLines([113.123337, 230.538],
                                            redshiftRange=(0, 0.1),
                                            lineNames=['CO (J=2-1)',
                                                       'CN (N=1-0)'],
                                            science=True)
        #tar = 'coord=12h26m32.1s 12d43m24s radius=6deg'
        #print(len(myarchiveSearch.queryResults[tar]))
        #print(myarchiveSearch.queryResultsNoNED[tar])
        #print(myarchiveSearch.queryResultsNoNEDz[tar])

    # region query
    if False:
        target = ('12h26m32.1s 12d43m24s', '30arcmin')
        myarchiveSearch = survey(target)
        myarchiveSearch.runTargetQuery()
        #myarchiveSearch.observedBands()
        #myarchiveSearch.parseFrequencyRanges()
        myarchiveSearch.printQueryResults()

    # object name query
    if False:
        targets = ['Arp 220', '30 Doradus']
        print(targets)
        print("--------------")

        myarchiveSearch = survey(targets)
        myarchiveSearch.runTargetQuery()
        myarchiveSearch.observedBands()
        myarchiveSearch.parseFrequencyRanges()
        print(myarchiveSearch.targets)
        print(myarchiveSearch.uniqueBands())
        myarchiveSearch.printQueryResults()
        lines = myarchiveSearch.formatQueryResults(max_lines=-1, max_width=-1)
        with open('survey_out.txt', 'w') as f:
            for line in lines:
                f.write(line+'\n')<|MERGE_RESOLUTION|>--- conflicted
+++ resolved
@@ -485,15 +485,10 @@
         float quantity with units.
         """
         for tar in self.targets:
-<<<<<<< HEAD
             if len(self.queryResults[tar]) == 0:
                 print(tar, ': No result')
             else:
                 table = self.queryResults[tar]
-=======
-            table = self.queryResults[tar]
-            if len(table) > 0:
->>>>>>> a5b96bdf
                 if type(table['Frequency resolution'][0]) != np.float64:
                     msg = 'Dev alert: "Frequency resolution" may have more than '
                     msg += 'one entry per observation so it may not be wise to '
